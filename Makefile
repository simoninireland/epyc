# Makefile for epyc
#
# Copyright (C) 2016--2022 Simon Dobson
#
# This file is part of epyc, experiment management in Python.
#
# epyc is free software: you can redistribute it and/or modify
# it under the terms of the GNU General Public License as published by
# the Free Software Foundation, either version 3 of the License, or
# (at your option) any later version.
#
# epyc is distributed in the hope that it will be useful,
# but WITHOUT ANY WARRANTY; without even the implied warranty of
# MERCHANTABILITY or FITNESS FOR A PARTICULAR PURPOSE.  See the
# GNU General Public License for more details.
#
# You should have received a copy of the GNU General Public License
# along with epyc. If not, see <http://www.gnu.org/licenses/gpl.html>.

# The name of our package on PyPi
PACKAGENAME = epyc

# The version we're building
<<<<<<< HEAD
VERSION = 1.7.1
=======
VERSION = 1.6.2
>>>>>>> 0e488343


# ----- Sources -----

# Source code
SOURCES_CODE = \
	epyc/py.typed \
	epyc/__init__.py \
	epyc/experiment.py \
	epyc/experimentcombinator.py \
	epyc/repeatedexperiment.py \
	epyc/summaryexperiment.py \
	epyc/design.py \
	epyc/standard_designs.py \
	epyc/lab.py \
	epyc/clusterlab.py \
	epyc/labnotebook.py \
	epyc/jsonlabnotebook.py \
	epyc/hdf5labnotebook.py \
	epyc/scripts/epyc.py
SOURCES_TESTS = \
	test/__init__.py \
	test/test_experiments.py \
	test/test_parameters.py \
	test/test_repeatedexperiments.py \
	test/test_summaryexperiments.py \
	test/test_designs.py \
	test/test_labs.py \
	test/test_parallellabs.py \
	test/test_clusterlabs.py \
	test/test_resultsets.py \
	test/test_notebooks.py \
	test/test_jsonnotebooks.py \
	test/test_hdf5notebooks.py
TESTSUITE = test

SOURCES_TUTORIAL = doc/epyc.ipynb
SOURCES_DOC_CONF = doc/conf.py
SOURCES_DOC_BUILD_DIR = doc/_build
SOURCES_DOC_BUILD_HTML_DIR = $(SOURCES_DOC_BUILD_DIR)/html
SOURCES_DOC_ZIP = $(PACKAGENAME)-doc-$(VERSION).zip
SOURCES_DOCUMENTATION = \
	doc/index.rst \
	doc/install.rst \
	doc/lifecycle.rst \
	doc/glossary.rst \
	doc/contributing.rst \
	doc/command-line.rst \
	doc/tutorial.rst \
	doc/tutorial/concepts.rst \
	doc/tutorial/first.rst \
	doc/tutorial/environment.rst \
	doc/tutorial/simple-experiment.rst \
	doc/tutorial/defining.rst \
	doc/tutorial/testing.rst \
	doc/tutorial/lab.rst \
	doc/tutorial/parameters.rst \
	doc/tutorial/running.rst \
	doc/tutorial/results.rst \
	doc/tutorial/more.rst \
	doc/tutorial/pointcloud.png \
	doc/tutorial/second.rst \
	doc/tutorial/parallel-concepts.rst \
	doc/tutorial/unicore-parallel.rst \
	doc/tutorial/multicore-parallel.rst \
	doc/tutorial/sharedfs-parallel.rst \
	doc/tutorial/cluster.rst \
	doc/tutorial/cluster-problems.rst \
	doc/tutorial/third.rst \
	doc/tutorial/large.rst \
	doc/tutorial/persistent.rst \
	doc/tutorial/pending.rst \
	doc/tutorial/locking.rst \
	doc/tutorial/fourth.rst \
	doc/tutorial/jupyter.rst \
	doc/tutorial/disconnected.rst \
	doc/tutorial/avoid-repeated.rst \
	doc/tutorial/here-and-there.rst \
	doc/cookbook.rst \
	doc/cookbook/epyc-venv.rst \
	doc/cookbook/advanced-parameters.rst \
	doc/cookbook/disconnected-usage.rst \
	doc/cookbook/metadata.rst \
	doc/cookbook/advanced-designs.rst \
	doc/cookbook/logging.rst \
	doc/examples/first-tutorial/first.py \
	doc/reference.rst \
	doc/experiment.rst \
	doc/resultset.rst \
	doc/design.rst \
	doc/standard_designs.rst \
	doc/lab.rst \
	doc/experimentcombinator.rst \
	doc/repeatedexperiment.rst \
	doc/summaryexperiment.rst \
	doc/jsonlabnotebook.rst \
	doc/hdf5labnotebook.rst \
	doc/clusterlab.rst \
	doc/exceptions.rst

# Extras for building diagrams etc
SOURCES_UTILS = \
	utils/make-pointcloud.py \
	utils/make-hdf5-url-test.py

# Extras for the build and packaging system
SOURCES_EXTRA = \
	README.rst \
	LICENSE \
	HISTORY \
	CONTRIBUTING.rst
SOURCES_GENERATED = \
	MANIFEST \
	setup.py
SOURCES_SETUP_IN = setup.py.in

# Distribution files
DIST_SDIST = dist/$(PACKAGENAME)-$(VERSION).tar.gz
DIST_WHEEL = dist/$(PACKAGENAME)-$(VERSION)-py3-none-any.whl

# ipyparallel testing cluster
CLUSTER_PROFILE = $(PACKAGENAME)test
CLUSTER_PROFILE_DIR = `$(IPYTHON) locate profile $(CLUSTER_PROFILE)`
CLUSTER_TOKEN_FILE = $(CLUSTER_PROFILE_DIR)/security/cluster-.json

# ----- Tools -----

# Base commands
PYTHON = python3
IPYTHON = ipython
IPCLUSTER = ipcluster
JUPYTER = jupyter
TOX = tox
COVERAGE = coverage
PIP = pip
TWINE = twine
GPG = gpg
GIT = git
VIRTUALENV = $(PYTHON) -m venv
ACTIVATE = . $(VENV)/bin/activate
TR = tr
CAT = cat
SED = sed
RM = rm -fr
CP = cp
CHDIR = cd
ZIP = zip -r

# Files that are locally changed vs the remote repo
# (See https://unix.stackexchange.com/questions/155046/determine-if-git-working-directory-is-clean-from-a-script)
GIT_DIRTY = $(shell $(GIT) status --untracked-files=no --porcelain)

# Root directory
ROOT = $(shell pwd)

# Requirements for running the library and for the development venv needed to build it
VENV = venv3
REQUIREMENTS = requirements.txt
DEV_REQUIREMENTS = dev-requirements.txt

# Requirements for setup.py
# We filter out any requirements for backporting before Python38
PY_REQUIREMENTS = $(shell $(SED) -e '/^typing_extensions/d' -e 's/^\(.*\)/"\1",/g' $(REQUIREMENTS) | $(TR) '\n' ' ')

# Constructed commands
RUN_TESTS = $(TOX)
RUN_COVERAGE = $(COVERAGE) erase && $(COVERAGE) run -a setup.py test && $(COVERAGE) report -m --include '$(PACKAGENAME)*'
RUN_NOTEBOOK = $(JUPYTER) notebook
RUN_SETUP = $(PYTHON) setup.py
RUN_SPHINX_HTML = PYTHONPATH=$(ROOT) make html
RUN_TWINE = $(TWINE) upload dist/$(PACKAGENAME)-$(VERSION).tar.gz dist/$(PACKAGENAME)-$(VERSION).tar.gz.asc
RUN_CREATE_PROFILE = $(IPYTHON) profile create --parallel $(CLUSTER_PROFILE)
RUN_CLUSTER = PYTHONPATH=.:test $(IPCLUSTER) start --profile $(CLUSTER_PROFILE) --n 2
RUN_CLUSTER_STOP = $(IPCLUSTER) stop --profile $(CLUSTER_PROFILE)
RUN_JOSS_PREVIEW = docker run --rm --volume $(ROOT):/data --user $(id -u):$(id -g) --env JOURNAL=joss openjournals/paperdraft


# ----- Top-level targets -----

# Default prints a help message
help:
	@make usage

# Run the test suite in a suitable (predictable) virtualenv
test: env Makefile setup.py
	$(ACTIVATE) && $(RUN_TESTS)

# Run coverage checks over the test suite
coverage: env Makefile setup.py
	$(ACTIVATE) && $(RUN_COVERAGE)

# Run a small local compute cluster (in the foreground) for testing
cluster: env
	$(ACTIVATE) && $(RUN_CREATE_PROFILE)
	$(ACTIVATE) && $(RM) $(CLUSTER_TOKEN_FILE)
	$(ACTIVATE) && $(RUN_CLUSTER)

# Just run the ClusterLab tests
testclusterlab: env
	$(ACTIVATE) && PYTHONPATH=. $(PYTHON) test/test_clusterlabs.py

# Build the API documentation using Sphinx
.PHONY: doc
doc: $(SOURCES_DOCUMENTATION) $(SOURCES_DOC_CONF)
	$(ACTIVATE) && $(CHDIR) doc && $(RUN_SPHINX_HTML)

# Build a development venv
.PHONY: env
env: $(VENV)

$(VENV):
	$(VIRTUALENV) $(VENV)
	$(CAT) $(REQUIREMENTS) $(DEV_REQUIREMENTS) >$(VENV)/requirements.txt
	$(ACTIVATE) && $(PIP) install -U pip wheel && $(CHDIR) $(VENV) && $(PIP) install -r requirements.txt
	$(ACTIVATE) && mypy --install-types --non-interactive epyc/ --exclude epyc/scripts

# Build a source distribution
sdist: $(DIST_SDIST)

# Build a wheel distribution
wheel: $(DIST_WHEEL)

# Upload a source distribution to PyPi
upload: commit sdist wheel
	$(GPG) --detach-sign -a dist/$(PACKAGENAME)-$(VERSION).tar.gz
	$(ACTIVATE) && $(RUN_TWINE)

# Update the remote repos on release
commit: check-local-repo-clean
	$(GIT) push origin master
	$(GIT) tag -a v$(VERSION) -m "Version $(VERSION)"
	$(GIT) push origin v$(VERSION)

.SILENT: check-local-repo-clean
check-local-repo-clean:
	if [ "$(GIT_DIRTY)" ]; then echo "Uncommitted files: $(GIT_DIRTY)"; exit 1; fi

# Build the diagrams for the documentation and test files for URL testing
diagrams-data: diagrams testdata

diagrams:
	$(ACTIVATE) && PYTHONPATH=$(ROOT) $(PYTHON) utils/make-pointcloud.py

testdata:
	$(ACTIVATE) && PYTHONPATH=$(ROOT) $(PYTHON) utils/make-hdf5-url-test.py

# Preview the JOSS papes
joss-paper:
	$(RUN_JOSS_PREVIEW)

# Clean up the distribution build
clean:
	$(RM) $(SOURCES_GENERATED) epyc.egg-info dist $(SOURCES_DOC_BUILD_DIR) $(SOURCES_DOC_ZIP) dist build

# Clean up everything, including the computational environment (which is expensive to rebuild)
reallyclean: clean
	$(RM) $(VENV)


# ----- Generated files -----

# Manifest for the package
MANIFEST: Makefile
	echo  $(SOURCES_EXTRA) $(SOURCES_GENERATED) $(SOURCES_CODE) | $(TR) ' ' '\n' >$@

# The setup.py script
setup.py: $(SOURCES_SETUP_IN) Makefile
	$(CAT) $(SOURCES_SETUP_IN) | $(SED) -e 's|VERSION|$(VERSION)|g' -e 's|REQUIREMENTS|$(PY_REQUIREMENTS)|g' >$@

# The source distribution tarball
$(DIST_SDIST): $(SOURCES_GENERATED) $(SOURCES_CODE) Makefile
	$(ACTIVATE) && $(RUN_SETUP) sdist

# The binary (wheel) distribution
$(DIST_WHEEL): $(SOURCES_GENERATED) $(SOURCES_CODE) Makefile
	$(ACTIVATE) && $(RUN_SETUP) bdist_wheel


# ----- Usage -----

define HELP_MESSAGE
Available targets:
   make test            run the test suite for all Python versions we support
   make coverage        run coverage checks of the test suite
   make doc             build the API documentation using Sphinx
   make cluster         run a small compute cluster for use by the tests
   make testclusterlab  run only the ClusterLab tests against a running cluster
   make env             create a known-good development virtual environment
   make sdist           create a source distribution
   make wheel		create binary (wheel) distribution
   make upload          upload distribution to PyPi
   make commit          tag current version and push to master repo
   make clean           clean-up the build
   make reallyclean     clean up the virtualenv as well

endef
export HELP_MESSAGE

usage:
	@echo "$$HELP_MESSAGE"<|MERGE_RESOLUTION|>--- conflicted
+++ resolved
@@ -21,11 +21,7 @@
 PACKAGENAME = epyc
 
 # The version we're building
-<<<<<<< HEAD
 VERSION = 1.7.1
-=======
-VERSION = 1.6.2
->>>>>>> 0e488343
 
 
 # ----- Sources -----
