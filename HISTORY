<<<<<<< HEAD
Version 1.7.1

=======
Version 1.6.2 2022-04-14

   - Maintenance reelase for Zeonodo and JOSS citations
>>>>>>> 0e488343

Version 1.6.1 2022-01-18

   - Added LabNotebook.createWith() to handle failed result set creation
   - Added notes on createWith() to cookbook
   - Added doc/examples/ sub-directory with code examples
   - Added epyc.scripts to setup.py
   - Added documentation on command-line script
   - Added logging instead of explicit stderr messages
   - Added cookbook recipe on logging
   - Added installing type stubs for Python 10
   - Changed ClusterLab testing to skip properly

Version 1.5.1 2021-09-06

   - Added the ability to delete parameters from labs, to reset
     ready for the next experiment
   - Added parameter deletion to tutorial
   - Tests on updating parameters from setrUp()
   - Added cookcook recipe on adding parameters
   - Refactored experimental designs out of the lab classes

Version 1.4.2 2021-07-16

   - Fixed issue with typing backwards compatibility
   - Fixed leaving spare cores in ParallalLab, and capped requests
     at the maximum number of cores available

Version 1.4.1 2021-06-11

   - Added results sets as keys in LabNotenook
   - Added add-or-select method to LabNotebook
   - Described Jupyter design pattern to avoid repeated computation of result sets
   - Added better badges to README.rst
   - Changed to Github workflows for CI
   - Added basic command-line tool for manipulating notebooks
   - Added exception propagation to Exeperiment.run()

Version 1.3.2 2021-02-19

   - Fixed adding lists as results in HDF5 notebooks

Version 1.3.1 2021-02-11

   - Added notebook-level locking
   - Added loading notebooks directly from URLs
   - Changed Experiment to handle lists of results dicts cleanly

Version 1.2.1 2020-12-09

   - Back-ported to work with Python 3.6 and later, and therefore
     with PyPy3

Version 1.1.2 2020-12-02

   - Fixed issue with TypeMapping initialisation
   - Addad ParallelLab for simpler multicore operation
   - Updated tutorials to reflect new opportunities

Version 1.1.1 2020-11-27

   - Fixed ClusterLab.updateResults() not to bail out completely in response
     to a low-level crashed job (which can happen because of engine failure)
   - Slightly more aggressive closing of connection to cluster, since connections
     held open for a long time seem a lot more prone to failure
   - Slight change to the semantics of lambda-expressions in Python3.8 broke
     ClusterLab
   - Dropped support for dill, replaced with automatic use of cloudpickle
   - Fixed issue with handling RepeatedExperiments
   - Reverted to LabNotebook.addResult() for all additions (splitting between
     addResult() and addResults() caused confusion)
   - Forced pending results job ids to strings, not bytes (needed by ipyparallel)
   - Fixed slightly cavalier attitude towards default (missing) values in ResultSet
   - Added epyc-specific exceptions in places where a programmatic response might
     be appropriate
   - Modified cancellation behaviour to record the job as cancelled rather than
     silently dropping it, to maintain the audit trail
   - Added locking of result sets to prevent further changes
   - Added Travis CI integration

Version 1.0.2 2020-11-22

   - Fixed issue with saving notebooks where the default result set was empty
   - Added a test to make sure this was caught :-)

Version 1.0.1 2020-11-16

   - Removed support for Python 2.7
   - Remove test/__main__.py as unnecessary
   - Added result sets to notebooks
   - Changed default behaviour of Experiment.do() to nothing rather than
     raising an exception, as it makes sub-classing easier to describe
   - Replaced explicit Fisher-Yates shuffle of parameter space with
     numpy.random.shuffle()
   - Moved management of pending results into ResultSet
   - Removed ability to add a result with a job id in LabNotebook.addResult(),
     replaced with LabNotebook.resolvePendingResult()
   - Removed "Managing clusters" from the documentation
   - Added HDF5-based lab notebooks for larger datasets
   - Added storing the classname of an experiment in the metadata
   - Added type annotations
   - Changed some methods to return empty lists or dicts rather than None
   - Added tutorials on large datasets and Jupyter integration
   - Added new format for JSON storage that handles result sets (while maintaining
     the ability to read the old, flat format)
   - Log information messages to sys.stderr rather than standard output
   - Changed recording of timing information to capture as much as possible
     even if there's an exception in an experiment
   - Added ``with`` block (context manager) support to notebooks to manage
      committing results (even in the face of exceptions)

Version 0.99.3 2020-03-22

   - Fixed mistake in setup.py that stopped everything building....

Version 0.99.2 2020-03-22

   - Removed scripts as they've been built into ipyparallel
   - Improved tutorial for multicore and clusters, reflecting new ipyparallel
   - Updated requirements to make sure we use latest ipyparallel

Version 0.99.1 2019-05-03

   - Added scripts to simplify creation of clusters

Version 0.15.1 2018-07-12

   - Made compatible with Python 3 as well as Python 2.7

Version 0.14.1 2018-04-18

   - Changed metadata for repeated experiments to retain number of repetitions,
     added the index of each result
   - Eagerly expanded parameter ranges in labs to avoid issues with repeated
     traversal of, for example, ranges

Version 0.13.3 2018-03-27

   - Updated some docstrings that were misleading
   - Tightened-up type checking for variable results argument
   - Re-introduced the use of Dill by default

Version 0.13.2 2018-03-23

   - Fixed a bug in adding repeated experiments to notebooks

Version 0.13.1 2018-03-22

   - Got rid of the chunking as there seems to be a race condition
     in ipyparallel or ZeroMQ. A small delay fixes it (for now)
   - Changed the way repeated experiments work, from returning a
     list of results dicts to returning a single one whose results
     were a list of results dicts (so embedding the list one level down)
   - Corresponding changes to summary experiments
   - Added more summary information to summary experiments
   - Removed the default use of dill in ClusterLab
   - ADded documentation for ExperimentCombinator

Version 0.12.1 2018-03-09

   - Chunked downloading of pending results from clusters to work around
     some undocumented limits in some database backends
   - Added slightly improved error handling in summary experiments

Version 0.11.2 2018-03-06

   - Maintenance release changing the build system slightly to allow for
     auto-generation of documentation on readthedocs.io

Version 0.11.1 2018-03-05

   - Stringified tracebacks so the work better remotely
   - Updated build system somewhat

Version 0.10.1 2016-06-23

   - Added traceback objects to metadata for failed experiments, to help debugging
   - Fixed JSON notebooks to handle tracebacks
   - Added slightly more documentation in places

Version 0.9.1 2016-12-02

   - Changed scale of timing metadata from milliseconds to seconds
   - Replaced generated doc/conf.py with a static file
   - Added creation of HTML doc ZIP file

Version 0.8.1 2016-11-01

   - Added cancellation of pending results to ClusterLab
   - Added Sphinx API documentation
   - Converted class and method docstrings to Sphinx
   - Made labs treat string parameters as single values, not iterables

Version 0.7.1 2016-08-30

   - Added Lab.dataframe() method to save going to the notebook
   - Added updateResults() at Lab level, removed now-unnecessary
     overriding at ClusterLab level
   - Optimised updateResults() to grab all completed pending results
     in a single network transaction
   - Added global wait() to ClusterLab, coding around the
     ipyparallel.Client code's wait() method (which can't be used
     directly -- see notes in the method)

Version 0.6.2 2016-08-23

   - Oops, forgot to fix one of the changed method names....

Version 0.6.1 2016-08-23

   - Refactored experiment combinators
   - Fixed summarisation of non-list-returning experiments

Version 0.5.1

   - Some refactoring
   - Improved exception-handling
   - Fixed integration with JSON persistence

Version 0.4.1 2016-08-12

   - Changed notebooks to keep lists of results for each point in
     their parameter space
   - Improved handling of pending results
   - Allowed addition of lists of results, and experiments that return
     lists of results
   - Made all the classes "new style", based on object
   - Changed Experiment metadata to use datetime objects
   - Added Python datetime <-> ISO datetime string handling to JSON
     notebooks
   - Improved notebook persistence tests
   - Refactored repeated experiments to separate repetition and
     summarisation

Version 0.3.1 2016-07-29

   - Made parameter spaces of a single point work properly
   - Re-wrote Experiment to clean up the logic and allow better
     repetition

Version 0.2.1 2016-07-28

   - Test suite skips cluster tests if there isn't one running
   - Added repeated experiment combinator
   - Removed SQL-backed notebooks for the time being, until finished

Version 0.1.1 2016-07-15

   - Initial experiment, lab, and notebook implementations
   - Cluster labs
   - Test suite
   - Persistent notebooks to JSON; SQLite outlined but not working<|MERGE_RESOLUTION|>--- conflicted
+++ resolved
@@ -1,11 +1,8 @@
-<<<<<<< HEAD
 Version 1.7.1
 
-=======
 Version 1.6.2 2022-04-14
 
-   - Maintenance reelase for Zeonodo and JOSS citations
->>>>>>> 0e488343
+   - Maintenance release for Zeonodo and JOSS citations
 
 Version 1.6.1 2022-01-18
 
