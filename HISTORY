<<<<<<< HEAD
Version 1.6.1
=======
Version 1.6.1 2022-01-18
>>>>>>> e9f96cec

   - Added LabNotebook.createWith() to handle failed result set creation
   - Added notes on createWith() to cookbook
   - Added doc/examples/ sub-directory with code examples
   - Added epyc.scripts to setup.py
   - Added documentation on command-line script
   - Added logging instead of explicit stderr messages
   - Added cookbook recipe on logging
   - Added installing type stubs for Python 10
   - Changed ClusterLab testing to skip properly

Version 1.5.1 2021-09-06

   - Added the ability to delete parameters from labs, to reset
     ready for the next experiment
   - Added parameter deletion to tutorial
   - Tests on updating parameters from setrUp()
   - Added cookcook recipe on adding parameters
   - Refactored experimental designs out of the lab classes

Version 1.4.2 2021-07-16

   - Fixed issue with typing backwards compatibility
   - Fixed leaving spare cores in ParallalLab, and capped requests
     at the maximum number of cores available

Version 1.4.1 2021-06-11

   - Added results sets as keys in LabNotenook
   - Added add-or-select method to LabNotebook
   - Described Jupyter design pattern to avoid repeated computation of result sets
   - Added better badges to README.rst
   - Changed to Github workflows for CI
   - Added basic command-line tool for manipulating notebooks
   - Added exception propagation to Exeperiment.run()

Version 1.3.2 2021-02-19

   - Fixed adding lists as results in HDF5 notebooks

Version 1.3.1 2021-02-11

   - Added notebook-level locking
   - Added loading notebooks directly from URLs
   - Changed Experiment to handle lists of results dicts cleanly

Version 1.2.1 2020-12-09

   - Back-ported to work with Python 3.6 and later, and therefore
     with PyPy3

Version 1.1.2 2020-12-02

   - Fixed issue with TypeMapping initialisation
   - Addad ParallelLab for simpler multicore operation
   - Updated tutorials to reflect new opportunities

Version 1.1.1 2020-11-27

   - Fixed ClusterLab.updateResults() not to bail out completely in response
     to a low-level crashed job (which can happen because of engine failure)
   - Slightly more aggressive closing of connection to cluster, since connections
     held open for a long time seem a lot more prone to failure
   - Slight change to the semantics of lambda-expressions in Python3.8 broke
     ClusterLab
   - Dropped support for dill, replaced with automatic use of cloudpickle
   - Fixed issue with handling RepeatedExperiments
   - Reverted to LabNotebook.addResult() for all additions (splitting between
     addResult() and addResults() caused confusion)
   - Forced pending results job ids to strings, not bytes (needed by ipyparallel)
   - Fixed slightly cavalier attitude towards default (missing) values in ResultSet
   - Added epyc-specific exceptions in places where a programmatic response might
     be appropriate
   - Modified cancellation behaviour to record the job as cancelled rather than
     silently dropping it, to maintain the audit trail
   - Added locking of result sets to prevent further changes
   - Added Travis CI integration

Version 1.0.2 2020-11-22

   - Fixed issue with saving notebooks where the default result set was empty
   - Added a test to make sure this was caught :-)

Version 1.0.1 2020-11-16

   - Removed support for Python 2.7
   - Remove test/__main__.py as unnecessary
   - Added result sets to notebooks
   - Changed default behaviour of Experiment.do() to nothing rather than
     raising an exception, as it makes sub-classing easier to describe
   - Replaced explicit Fisher-Yates shuffle of parameter space with
     numpy.random.shuffle()
   - Moved management of pending results into ResultSet
   - Removed ability to add a result with a job id in LabNotebook.addResult(),
     replaced with LabNotebook.resolvePendingResult()
   - Removed "Managing clusters" from the documentation
   - Added HDF5-based lab notebooks for larger datasets
   - Added storing the classname of an experiment in the metadata
   - Added type annotations
   - Changed some methods to return empty lists or dicts rather than None
   - Added tutorials on large datasets and Jupyter integration
   - Added new format for JSON storage that handles result sets (while maintaining
     the ability to read the old, flat format)
   - Log information messages to sys.stderr rather than standard output
   - Changed recording of timing information to capture as much as possible
     even if there's an exception in an experiment
   - Added ``with`` block (context manager) support to notebooks to manage
      committing results (even in the face of exceptions)

Version 0.99.3 2020-03-22

   - Fixed mistake in setup.py that stopped everything building....

Version 0.99.2 2020-03-22

   - Removed scripts as they've been built into ipyparallel
   - Improved tutorial for multicore and clusters, reflecting new ipyparallel
   - Updated requirements to make sure we use latest ipyparallel

Version 0.99.1 2019-05-03

   - Added scripts to simplify creation of clusters

Version 0.15.1 2018-07-12

   - Made compatible with Python 3 as well as Python 2.7

Version 0.14.1 2018-04-18

   - Changed metadata for repeated experiments to retain number of repetitions,
     added the index of each result
   - Eagerly expanded parameter ranges in labs to avoid issues with repeated
     traversal of, for example, ranges

Version 0.13.3 2018-03-27

   - Updated some docstrings that were misleading
   - Tightened-up type checking for variable results argument
   - Re-introduced the use of Dill by default

Version 0.13.2 2018-03-23

   - Fixed a bug in adding repeated experiments to notebooks

Version 0.13.1 2018-03-22

   - Got rid of the chunking as there seems to be a race condition
     in ipyparallel or ZeroMQ. A small delay fixes it (for now)
   - Changed the way repeated experiments work, from returning a
     list of results dicts to returning a single one whose results
     were a list of results dicts (so embedding the list one level down)
   - Corresponding changes to summary experiments
   - Added more summary information to summary experiments
   - Removed the default use of dill in ClusterLab
   - ADded documentation for ExperimentCombinator

Version 0.12.1 2018-03-09

   - Chunked downloading of pending results from clusters to work around
     some undocumented limits in some database backends
   - Added slightly improved error handling in summary experiments

Version 0.11.2 2018-03-06

   - Maintenance release changing the build system slightly to allow for
     auto-generation of documentation on readthedocs.io

Version 0.11.1 2018-03-05

   - Stringified tracebacks so the work better remotely
   - Updated build system somewhat

Version 0.10.1 2016-06-23

   - Added traceback objects to metadata for failed experiments, to help debugging
   - Fixed JSON notebooks to handle tracebacks
   - Added slightly more documentation in places

Version 0.9.1 2016-12-02

   - Changed scale of timing metadata from milliseconds to seconds
   - Replaced generated doc/conf.py with a static file
   - Added creation of HTML doc ZIP file

Version 0.8.1 2016-11-01

   - Added cancellation of pending results to ClusterLab
   - Added Sphinx API documentation
   - Converted class and method docstrings to Sphinx
   - Made labs treat string parameters as single values, not iterables

Version 0.7.1 2016-08-30

   - Added Lab.dataframe() method to save going to the notebook
   - Added updateResults() at Lab level, removed now-unnecessary
     overriding at ClusterLab level
   - Optimised updateResults() to grab all completed pending results
     in a single network transaction
   - Added global wait() to ClusterLab, coding around the
     ipyparallel.Client code's wait() method (which can't be used
     directly -- see notes in the method)

Version 0.6.2 2016-08-23

   - Oops, forgot to fix one of the changed method names....

Version 0.6.1 2016-08-23

   - Refactored experiment combinators
   - Fixed summarisation of non-list-returning experiments

Version 0.5.1

   - Some refactoring
   - Improved exception-handling
   - Fixed integration with JSON persistence

Version 0.4.1 2016-08-12

   - Changed notebooks to keep lists of results for each point in
     their parameter space
   - Improved handling of pending results
   - Allowed addition of lists of results, and experiments that return
     lists of results
   - Made all the classes "new style", based on object
   - Changed Experiment metadata to use datetime objects
   - Added Python datetime <-> ISO datetime string handling to JSON
     notebooks
   - Improved notebook persistence tests
   - Refactored repeated experiments to separate repetition and
     summarisation

Version 0.3.1 2016-07-29

   - Made parameter spaces of a single point work properly
   - Re-wrote Experiment to clean up the logic and allow better
     repetition

Version 0.2.1 2016-07-28

   - Test suite skips cluster tests if there isn't one running
   - Added repeated experiment combinator
   - Removed SQL-backed notebooks for the time being, until finished

Version 0.1.1 2016-07-15

   - Initial experiment, lab, and notebook implementations
   - Cluster labs
   - Test suite
   - Persistent notebooks to JSON; SQLite outlined but not working<|MERGE_RESOLUTION|>--- conflicted
+++ resolved
@@ -1,8 +1,4 @@
-<<<<<<< HEAD
-Version 1.6.1
-=======
 Version 1.6.1 2022-01-18
->>>>>>> e9f96cec
 
    - Added LabNotebook.createWith() to handle failed result set creation
    - Added notes on createWith() to cookbook
